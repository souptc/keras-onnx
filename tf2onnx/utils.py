# Copyright (c) Microsoft Corporation. All rights reserved.
# Licensed under the MIT license.

"""
tf2onnx.utils - misc utilities for tf2onnx
"""

from __future__ import division
from __future__ import print_function
from __future__ import unicode_literals

import re
<<<<<<< HEAD
import numpy as np
import os

from onnx import helper, onnx_pb, defs, numpy_helper
=======
>>>>>>> d38cc16f

import numpy as np
import six
import tensorflow as tf
from tensorflow.core.framework import types_pb2, tensor_pb2
from onnx import helper, onnx_pb, defs, numpy_helper

#
#  mapping dtypes from tensorflow to onnx
#
TF_TO_ONNX_DTYPE = {
    types_pb2.DT_FLOAT: onnx_pb.TensorProto.FLOAT,
    types_pb2.DT_HALF: onnx_pb.TensorProto.FLOAT16,
    types_pb2.DT_DOUBLE: onnx_pb.TensorProto.DOUBLE,
    types_pb2.DT_INT32: onnx_pb.TensorProto.INT32,
    types_pb2.DT_INT16: onnx_pb.TensorProto.INT16,
    types_pb2.DT_INT8: onnx_pb.TensorProto.INT8,
    types_pb2.DT_UINT8: onnx_pb.TensorProto.UINT8,
    types_pb2.DT_UINT16: onnx_pb.TensorProto.UINT16,
    types_pb2.DT_INT64: onnx_pb.TensorProto.INT64,
    types_pb2.DT_STRING: onnx_pb.TensorProto.STRING,
    types_pb2.DT_COMPLEX64: onnx_pb.TensorProto.COMPLEX64,
    types_pb2.DT_COMPLEX128: onnx_pb.TensorProto.COMPLEX128,
    types_pb2.DT_BOOL: onnx_pb.TensorProto.BOOL,
    types_pb2.DT_RESOURCE: onnx_pb.TensorProto.INT64,  # TODO: hack to allow processing on control flow
    types_pb2.DT_QUINT8: onnx_pb.TensorProto.UINT8,  # TODO: map quint8 to  uint8 for now
}

#
# mapping dtypes from onnx to numpy
#
ONNX_TO_NUMPY_DTYPE = {
    onnx_pb.TensorProto.FLOAT: np.float32,
    onnx_pb.TensorProto.FLOAT16: np.float16,
    onnx_pb.TensorProto.DOUBLE: np.float64,
    onnx_pb.TensorProto.INT32: np.int32,
    onnx_pb.TensorProto.INT16: np.int16,
    onnx_pb.TensorProto.INT8: np.int8,
    onnx_pb.TensorProto.UINT8: np.uint8,
    onnx_pb.TensorProto.UINT16: np.uint16,
    onnx_pb.TensorProto.INT64: np.int64,
    onnx_pb.TensorProto.BOOL: np.bool,
}

#
#  onnx dtype names
#
ONNX_DTYPE_NAMES = {
    onnx_pb.TensorProto.FLOAT: "float",
    onnx_pb.TensorProto.FLOAT16: "float16",
    onnx_pb.TensorProto.DOUBLE: "double",
    onnx_pb.TensorProto.INT32: "int32",
    onnx_pb.TensorProto.INT16: "int16",
    onnx_pb.TensorProto.INT8: "int8",
    onnx_pb.TensorProto.UINT8: "uint8",
    onnx_pb.TensorProto.UINT16: "uint16",
    onnx_pb.TensorProto.INT64: "int64",
    onnx_pb.TensorProto.STRING: "string",
    onnx_pb.TensorProto.BOOL: "bool"
}

ONNX_UNKNOWN_DIMENSION = -1

#
# attributes onnx understands. Everything else coming from tensorflow
# will be ignored.
#
ONNX_VALID_ATTRIBUTES = {
    'p', 'bias', 'axes', 'pads', 'mean', 'activation_beta', 'spatial_scale', 'broadcast', 'pooled_shape', 'high',
    'activation_alpha', 'is_test', 'hidden_size', 'activations', 'beta', 'input_as_shape', 'drop_states', 'alpha',
    'momentum', 'scale', 'axis', 'dilations', 'transB', 'axis_w', 'blocksize', 'output_sequence', 'mode', 'perm',
    'min', 'seed', 'ends', 'paddings', 'to', 'gamma', 'width_scale', 'normalize_variance', 'group', 'ratio', 'values',
    'dtype', 'output_shape', 'spatial', 'split', 'input_forget', 'keepdims', 'transA', 'auto_pad', 'border', 'low',
    'linear_before_reset', 'height_scale', 'output_padding', 'shape', 'kernel_shape', 'epsilon', 'size', 'starts',
    'direction', 'max', 'clip', 'across_channels', 'value', 'strides', 'extra_shape', 'scales', 'k', 'sample_size',
    'blocksize', 'epsilon', 'momentum', 'body', 'directions', 'num_scan_inputs'
}

# index for internally generated names
INTERNAL_NAME = 1


def make_name(name):
    """Make op name for inserted ops."""
    global INTERNAL_NAME
    INTERNAL_NAME += 1
    return "{}__{}".format(name, INTERNAL_NAME)


def split_nodename_and_shape(name):
    """input name with shape into name and shape."""
    # pattern for a node name
    inputs = []
    shapes = {}
    # input takes in most cases the format name:0, where 0 is the output number
    # in some cases placeholders don't have a rank which onnx can't handle so we let uses override the shape
    # by appending the same, ie : [1,28,28,3]
    name_pattern = r"(?:([\w\d/\-\._:]+)(\[[\-\d,]+\])?),?"
    splits = re.split(name_pattern, name)
    for i in range(1, len(splits), 3):
        inputs.append(splits[i])
        if splits[i + 1] is not None:
            shapes[splits[i]] = [int(n) for n in splits[i + 1][1:-1].split(",")]
    if not shapes:
        shapes = None
    return inputs, shapes


def tf_to_onnx_tensor(tensor, name=""):
    """Convert tensorflow tensor to onnx tensor."""
    new_type = TF_TO_ONNX_DTYPE[tensor.dtype]
    tdim = tensor.tensor_shape.dim
    dims = [d.size for d in tdim]
    # FIXME: something is fishy here
    if dims == [0]:
        dims = [1]
    is_raw, data = get_tf_tensor_data(tensor)
    if not is_raw and len(data) == 1 and np.prod(dims) > 1:
        batch_data = np.zeros(dims, dtype=ONNX_TO_NUMPY_DTYPE[new_type])
        batch_data.fill(data[0])
        onnx_tensor = numpy_helper.from_array(batch_data, name=name)
    else:
        onnx_tensor = helper.make_tensor(name, new_type, dims, data, is_raw)
    return onnx_tensor


def get_tf_tensor_data(tensor):
    """Get data from tensor."""
    assert isinstance(tensor, tensor_pb2.TensorProto)
    is_raw = False
    if tensor.tensor_content:
        data = tensor.tensor_content
        is_raw = True
    elif tensor.float_val:
        data = tensor.float_val
    elif tensor.dcomplex_val:
        data = tensor.dcomplex_val
    elif tensor.int_val:
        data = tensor.int_val
    elif tensor.bool_val:
        data = tensor.bool_val
    elif tensor.dtype == tf.int32:
        data = [0]
    elif tensor.dtype == tf.int64:
        data = [0]
    elif tensor.dtype == tf.float32:
        data = [0.]
    elif tensor.dtype == tf.float16:
        data = [0]
    elif tensor.string_val:
        data = tensor.string_val
    else:
        raise ValueError('tensor data not supported')
    return [is_raw, data]


def get_shape(node):
    """Get shape from tensorflow node."""
    # FIXME: do we use this?
    dims = None
    try:
        if node.type == "Const":
            shape = get_tf_node_attr(node, "value").tensor_shape
            dims = [int(d.size) for d in shape.dim]
        else:
            shape = get_tf_node_attr(node, "shape")
            dims = [d.size for d in shape.dim]
        if shape[0] is None or shape[0] == -1:
            shape[0] = 1
    except:  # pylint: disable=bare-except
        pass
    return dims


def map_tf_dtype(dtype):
    if dtype:
        dtype = TF_TO_ONNX_DTYPE[dtype]
    return dtype


def node_name(name):
    """Get node name without io#."""
    pos = name.find(":")
    if pos >= 0:
        return name[:pos]
    return name


def make_onnx_shape(shape):
    """shape with -1 is not valid in onnx ... make it a name."""
    return [make_name("unk") if i == -1 else i for i in shape]


def port_name(name, nr=0):
    """Map node output number to name."""
    return name + ":" + str(nr)


PREFERRED_OPSET = 7


def find_opset(opset):
    if opset is None or opset == 0:
        opset = defs.onnx_opset_version()
        if opset > PREFERRED_OPSET:
            # if we use a newer onnx opset than most runtimes support, default to the one most supported
            opset = PREFERRED_OPSET
    return opset


<<<<<<< HEAD
def save_onnx_model(save_path_root, onnx_file_name, feed_dict, model_proto, include_test_data=False):
    save_path = save_path_root
    if not os.path.exists(save_path):
        os.makedirs(save_path)

    if include_test_data:
        data_path = os.path.join(save_path, "test_data_set_0")
        if not os.path.exists(data_path):
            os.makedirs(data_path)

        i = 0
        for data_key in feed_dict:
            data = feed_dict[data_key]
            t = numpy_helper.from_array(data)
            t.name = data_key
            data_full_path = os.path.join(data_path, "input_"+ str(i) +".pb")
            with open(data_full_path ,'wb') as f: 
                f.write(t.SerializeToString()) 
            i += 1

    target_path = os.path.join(save_path, onnx_file_name + ".onnx")
    with open(target_path, "wb") as f:
        f.write(model_proto.SerializeToString())
    return target_path
=======
def get_tf_node_attr(node, name):
    if six.PY2:
        # For python2, TF get_attr does not accept unicode
        name = str(name)
    return node.get_attr(name)
>>>>>>> d38cc16f
<|MERGE_RESOLUTION|>--- conflicted
+++ resolved
@@ -10,15 +10,8 @@
 from __future__ import unicode_literals
 
 import re
-<<<<<<< HEAD
 import numpy as np
 import os
-
-from onnx import helper, onnx_pb, defs, numpy_helper
-=======
->>>>>>> d38cc16f
-
-import numpy as np
 import six
 import tensorflow as tf
 from tensorflow.core.framework import types_pb2, tensor_pb2
@@ -227,7 +220,13 @@
     return opset
 
 
-<<<<<<< HEAD
+def get_tf_node_attr(node, name):
+    if six.PY2:
+        # For python2, TF get_attr does not accept unicode
+        name = str(name)
+    return node.get_attr(name)
+
+
 def save_onnx_model(save_path_root, onnx_file_name, feed_dict, model_proto, include_test_data=False):
     save_path = save_path_root
     if not os.path.exists(save_path):
@@ -251,11 +250,4 @@
     target_path = os.path.join(save_path, onnx_file_name + ".onnx")
     with open(target_path, "wb") as f:
         f.write(model_proto.SerializeToString())
-    return target_path
-=======
-def get_tf_node_attr(node, name):
-    if six.PY2:
-        # For python2, TF get_attr does not accept unicode
-        name = str(name)
-    return node.get_attr(name)
->>>>>>> d38cc16f
+    return target_path